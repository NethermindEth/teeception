--- conflicted
+++ resolved
@@ -675,8 +675,8 @@
 
     let hacker = starknet::contract_address_const::<0x456>();
 
-<<<<<<< HEAD
-    assert(registry.is_agent_registered(agent_address), 'Should be registered');
+    start_cheat_caller_address(setup.registry.contract_address, hacker);
+    setup.registry.consume_prompt(agent_address, 1, hacker); // Should panic
 }
 
 #[test]
@@ -753,8 +753,4 @@
         agent_address,
         starknet::contract_address_const::<0x123>()
     );
-=======
-    start_cheat_caller_address(setup.registry.contract_address, hacker);
-    setup.registry.consume_prompt(agent_address, 1, hacker); // Should panic
->>>>>>> 78b5bfb2
 }