{
  "name": "frontend",
  "version": "0.1.0",
  "private": true,
  "scripts": {
    "dev": "next dev",
    "build": "next build",
    "start": "next start",
    "lint": "next lint"
  },
  "dependencies": {
<<<<<<< HEAD
    "@cartridge/connector": "^0.6.0",
=======
    "@radix-ui/react-slot": "^1.1.2",
>>>>>>> b98e0c90
    "@radix-ui/react-tabs": "^1.1.2",
    "@radix-ui/react-tooltip": "^1.1.6",
    "@starknet-react/core": "^3.7.2",
    "class-variance-authority": "^0.7.1",
    "clsx": "^2.1.1",
    "embla-carousel-autoplay": "^8.5.2",
    "embla-carousel-react": "^8.5.2",
    "lucide-react": "^0.473.0",
    "next": "15.1.3",
    "react": "18.2.0",
    "react-dom": "18.2.0",
    "react-tweet": "^3.2.1",
    "starknet": "^6.11.0",
    "tailwind-merge": "^2.6.0",
    "tailwindcss-animate": "^1.0.7"
  },
  "devDependencies": {
    "@eslint/eslintrc": "^3",
    "@types/node": "^20",
    "@types/react": "18.2.0",
    "@types/react-dom": "18.2.0",
    "eslint": "^9",
    "eslint-config-next": "15.1.3",
    "postcss": "^8",
    "tailwindcss": "^3.4.1",
    "typescript": "^5"
  }
}<|MERGE_RESOLUTION|>--- conflicted
+++ resolved
@@ -9,11 +9,8 @@
     "lint": "next lint"
   },
   "dependencies": {
-<<<<<<< HEAD
     "@cartridge/connector": "^0.6.0",
-=======
     "@radix-ui/react-slot": "^1.1.2",
->>>>>>> b98e0c90
     "@radix-ui/react-tabs": "^1.1.2",
     "@radix-ui/react-tooltip": "^1.1.6",
     "@starknet-react/core": "^3.7.2",
