@tailwind base;
@tailwind components;
@tailwind utilities;

:root {
  --background: #000000;
  --foreground: #ffffff;
}

@media (prefers-color-scheme: dark) {
  :root {
    --background: #000000;
    --foreground: #ffffff;
  }
}

@layer base {
  body,
  p,
  button {
    font-family: var(--font-dm-sans);
  }

  pre,
  code,
  h1,
  h2,
  h3 {
    font-family: var(--font-ibm-plex-mono);
  }
}

@layer utilities {
  .animate-marquee {
    animation: marquee 25s linear infinite;
  }
  .animate-marquee2 {
    animation: marquee2 25s linear infinite;
  }
}

html {
  scroll-behavior: smooth;
}

body {
  color: var(--foreground);
  background: var(--background);
  font-family: Arial, Helvetica, sans-serif;
}

.white-gradient-border {
  border-image: linear-gradient(to right, rgba(255, 255, 255, 0) 0%, rgba(255, 255, 255, 0.9) 100%)
    1;
  border-width: 1px;
  border-style: solid;
  padding: 0px;
  width: 50%;
}

<<<<<<< HEAD
/* Twitter Embed Dark Mode */
.tweet-embed {
  --tweet-container-margin: 0;
  --tweet-body-margin: 0;
  --tweet-header-padding: 1rem;
  --tweet-body-padding: 0 1rem 1rem;
  --tweet-footer-padding: 0.5rem 1rem;
  --tweet-bg-color: transparent;
  --tweet-border: none;
  --tweet-border-hover: none;
  --tweet-font: inherit;
  --tweet-font-color: #fff;
  --tweet-font-color-secondary: #6F6F6F;
  --tweet-link-color: #1d9bf0;
  --tweet-link-color-hover: #1a8cd8;
  --tweet-color-blue-primary: #1d9bf0;
  --tweet-color-blue-primary-hover: #1a8cd8;
  --tweet-quoted-tweet-bg: rgba(255, 255, 255, 0.1);
  --tweet-quoted-tweet-bg-hover: rgba(255, 255, 255, 0.15);
  --tweet-quoted-tweet-border-color: transparent;
}

.tweet-embed :global(.tweet-header) {
  margin-bottom: 0.5rem;
}

.tweet-embed :global(.tweet-header-name) {
  color: var(--tweet-font-color);
}

.tweet-embed :global(.tweet-header-handle) {
  color: var(--tweet-font-color-secondary);
}

.tweet-embed :global(.tweet-text) {
  color: var(--tweet-font-color);
}

.tweet-embed :global(.tweet-media) {
  border-radius: 1rem;
  overflow: hidden;
  margin-top: 0.5rem;
}

.tweet-embed :global(.tweet-quoted) {
  border-radius: 1rem;
  margin-top: 0.5rem;
}

.tweet-embed :global(.tweet-footer) {
  border-top: 1px solid rgba(255, 255, 255, 0.1);
  margin-top: 0.5rem;
}

/* Force dark mode for embedded tweets */
.tweet-embed iframe[data-theme='light'] {
  filter: invert(100%) hue-rotate(180deg);
}

@keyframes loading-progress {
  0% {
    transform: translateX(-100%);
  }
  100% {
    transform: translateX(100%);
  }
}

.animate-loading-progress {
  animation: loading-progress 2s ease-in-out infinite;
=======
@keyframes marquee {
  0% {
    transform: translateX(100%);
  }
  100% {
    transform: translateX(-100%);
  }
}

@keyframes marquee2 {
  0% {
    transform: translateX(0%);
  }
  100% {
    transform: translateX(-200%);
  }
>>>>>>> b98e0c90
}<|MERGE_RESOLUTION|>--- conflicted
+++ resolved
@@ -58,7 +58,6 @@
   width: 50%;
 }
 
-<<<<<<< HEAD
 /* Twitter Embed Dark Mode */
 .tweet-embed {
   --tweet-container-margin: 0;
@@ -129,7 +128,8 @@
 
 .animate-loading-progress {
   animation: loading-progress 2s ease-in-out infinite;
-=======
+}
+
 @keyframes marquee {
   0% {
     transform: translateX(100%);
@@ -146,5 +146,4 @@
   100% {
     transform: translateX(-200%);
   }
->>>>>>> b98e0c90
 }